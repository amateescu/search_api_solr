--- conflicted
+++ resolved
@@ -34,14 +34,9 @@
         "drupal/search_api_location": "1.x-dev"
     },
     "conflict": {
-<<<<<<< HEAD
         "drupal/search_api_solr_multilingual": "<3.0-beta1",
-        "drupal/core": "<8.5"
-=======
-        "drupal/search_api_solr_multilingual": "*",
         "drupal/core": "<8.6",
         "drush/drush": "<9.6"
->>>>>>> 1501ba61
     },
     "suggest": {
         "drupal/facets": "Provides facetted search.",
