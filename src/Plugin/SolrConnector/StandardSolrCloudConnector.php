--- conflicted
+++ resolved
@@ -69,11 +69,7 @@
         'org.apache.solr.search.stats.ExactSharedStatsCache' => 'ExactSharedStatsCache',
         'org.apache.solr.search.stats.LRUStatsCache' => 'LRUStatsCache',
       ],
-<<<<<<< HEAD
-      '#description' => $this->t('Document and term statistics are needed in order to calculate relevancy. Solr provides four implementations out of the box when it comes to document stats calculation. LocalStatsCache: This only uses local term and document statistics to compute relevance. In cases with uniform term distribution across shards, this works reasonably well. ExactStatsCache: This implementation uses global values (across the collection) for document frequency. ExactSharedStatsCache: This is exactly like the exact stats cache in its functionality but the global stats are reused for subsequent requests with the same terms. LRUStatsCache: This implementation uses an LRU cache to hold global stats, which are shared between requests.'),
-=======
-      '#description' => $this->t('Document and term statistics are needed in order to calculate relevancy. Solr provides four implementations out of the box when it comes to document stats calculation. LocalStatsCache: This only uses local term and document statistics to compute relevance. In cases with uniform term distribution across shards, this works reasonably well. ExactStatsCache: This implementation uses global values (across the collection) for document frequency. ExactSharedStatsCache: This is exactly like the exact stats cache in its functionality but the global stats are reused for subsequent requests with the same terms. LRUStatsCache: This implementation uses an LRU cache to hold global stats, which are shared between requests. Formerly a limitation was that TF/IDF relevancy computations only used shard-local statistics. This is still the case by default or if LocalStatsCache is used. If your data isn’t randomly distributed, or if you want more exact statistics, then remember to configure the ExactStatsCache.'),
->>>>>>> 62929fb8
+      '#description' => $this->t('Document and term statistics are needed in order to calculate relevancy. Solr provides four implementations out of the box when it comes to document stats calculation. LocalStatsCache: This only uses local term and document statistics to compute relevance. In cases with uniform term distribution across shards, this works reasonably well. ExactStatsCache: This implementation uses global values (across the collection) for document frequency. ExactSharedStatsCache: This is exactly like the exact stats cache in its functionality but the global stats are reused for subsequent requests with the same terms. LRUStatsCache: This implementation uses an LRU cache to hold global stats, which are shared between requests. Formerly a limitation was that TF/IDF relevancy computations only used shard-local statistics. This is still the case by default or if LocalStatsCache is used. If your data isn’t randomly distributed, or if you want more exact statistics, then remember to configure the ExactStatsCache (or "better").'),
       '#default_value' => isset($this->configuration['stats_cache']) ? $this->configuration['stats_cache'] : 'org.apache.solr.search.stats.LRUStatsCache',
     ];
 
@@ -289,11 +285,7 @@
     // Set the StatsCache.
     // @see https://lucene.apache.org/solr/guide/8_0/distributed-requests.html#configuring-statscache-distributed-idf
     if (!empty($this->configuration['stats_cache'])) {
-<<<<<<< HEAD
-      $files['solrconfig_extra.xml'] .= '<statsCache class="' . $this->configuration['stats_cache'] . '"/>' . "\n";
-=======
       $files['solrconfig_extra.xml'] .= '<statsCache class="' . $this->configuration['stats_cache'] . '" />' . "\n";
->>>>>>> 62929fb8
     }
   }
 }