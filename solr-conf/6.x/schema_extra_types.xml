--- conflicted
+++ resolved
@@ -1,12 +1,4 @@
 <?xml version="1.0" encoding="UTF-8" ?>
-<<<<<<< HEAD
-<types>
-<!--
-  Example: Adding German language field types to our Solr Schema.
-  If you enable this, make sure you have a folder called lang containing
-  stopwords_de.txt and synonyms_de.txt.
-=======
->>>>>>> 965a6256
 
 <!-- An xml file always requires a single root element.
      We need multiple field, copyField and dynamicField entries.
