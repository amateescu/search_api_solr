<?xml version="1.0" encoding="UTF-8" ?>
<<<<<<< HEAD
<fields>
<!--
  Example: Adding German dynamic field types to our Solr Schema.
  If you enable this, make sure you have a folder called lang containing
  stopwords_de.txt and synonyms_de.txt.
  This also requires to enable the content in schema_extra_types.xml.
-->
<!--
   <field name="label_de" type="text_de" indexed="true" stored="true" termVectors="true" omitNorms="true"/>
   <field name="content_de" type="text_de" indexed="true" stored="true" termVectors="true"/>
   <field name="teaser_de" type="text_de" indexed="false" stored="true"/>
   <field name="path_alias_de" type="text_de" indexed="true" stored="true" termVectors="true" omitNorms="true"/>
   <field name="taxonomy_names_de" type="text_de" indexed="true" stored="false" termVectors="true" multiValued="true" omitNorms="true"/>
   <field name="spell_de" type="text_de" indexed="true" stored="true" multiValued="true"/>
   <copyField source="label_de" dest="spell_de"/>
   <copyField source="content_de" dest="spell_de"/>
   <dynamicField name="tags_de_*" type="text_de" indexed="true" stored="false" omitNorms="true"/>
   <dynamicField name="ts_de_*" type="text_de" indexed="true" stored="true" multiValued="false" termVectors="true"/>
   <dynamicField name="tm_de_*" type="text_de" indexed="true" stored="true" multiValued="true" termVectors="true"/>
   <dynamicField name="tos_de_*" type="text_de" indexed="true" stored="true" multiValued="false" termVectors="true" omitNorms="true"/>
   <dynamicField name="tom_de_*" type="text_de" indexed="true" stored="true" multiValued="true" termVectors="true" omitNorms="true"/>
-->
</fields>
=======

<!-- An xml file always requires a single root element.
     We need multiple field, copyField and dynamicField entries.
     The additional <xi:include> which points to a nonexistent(!) file became our
     required single root element. See https://drupal.org/node/2145969 -->
<xi:include href="InMemoriamOfPinkPony.rip" xmlns:xi="http://www.w3.org/2001/XInclude">
  <xi:fallback>
    <!--
      Example: Adding German dynamic field types to our Solr Schema.
      If you enable this, make sure you have a folder called lang containing
      stopwords_de.txt and synonyms_de.txt.
      This also requires to enable the content in schema_extra_types.xml.
    -->
    <!--
       <field name="label_de" type="text_de" indexed="true" stored="true" termVectors="true" omitNorms="true"/>
       <field name="content_de" type="text_de" indexed="true" stored="true" termVectors="true"/>
       <field name="teaser_de" type="text_de" indexed="false" stored="true"/>
       <field name="path_alias_de" type="text_de" indexed="true" stored="true" termVectors="true" omitNorms="true"/>
       <field name="taxonomy_names_de" type="text_de" indexed="true" stored="false" termVectors="true" multiValued="true" omitNorms="true"/>
       <field name="spell_de" type="text_de" indexed="true" stored="true" multiValued="true"/>
       <copyField source="label_de" dest="spell_de"/>
       <copyField source="content_de" dest="spell_de"/>
       <dynamicField name="tags_de_*" type="text_de" indexed="true" stored="false" omitNorms="true"/>
       <dynamicField name="ts_de_*" type="text_de" indexed="true" stored="true" multiValued="false" termVectors="true"/>
       <dynamicField name="tm_de_*" type="text_de" indexed="true" stored="true" multiValued="true" termVectors="true"/>
       <dynamicField name="tos_de_*" type="text_de" indexed="true" stored="true" multiValued="false" termVectors="true" omitNorms="true"/>
       <dynamicField name="tom_de_*" type="text_de" indexed="true" stored="true" multiValued="true" termVectors="true" omitNorms="true"/>
    -->
  </xi:fallback>
</xi:include>
>>>>>>> 965a6256
<|MERGE_RESOLUTION|>--- conflicted
+++ resolved
@@ -1,29 +1,4 @@
 <?xml version="1.0" encoding="UTF-8" ?>
-<<<<<<< HEAD
-<fields>
-<!--
-  Example: Adding German dynamic field types to our Solr Schema.
-  If you enable this, make sure you have a folder called lang containing
-  stopwords_de.txt and synonyms_de.txt.
-  This also requires to enable the content in schema_extra_types.xml.
--->
-<!--
-   <field name="label_de" type="text_de" indexed="true" stored="true" termVectors="true" omitNorms="true"/>
-   <field name="content_de" type="text_de" indexed="true" stored="true" termVectors="true"/>
-   <field name="teaser_de" type="text_de" indexed="false" stored="true"/>
-   <field name="path_alias_de" type="text_de" indexed="true" stored="true" termVectors="true" omitNorms="true"/>
-   <field name="taxonomy_names_de" type="text_de" indexed="true" stored="false" termVectors="true" multiValued="true" omitNorms="true"/>
-   <field name="spell_de" type="text_de" indexed="true" stored="true" multiValued="true"/>
-   <copyField source="label_de" dest="spell_de"/>
-   <copyField source="content_de" dest="spell_de"/>
-   <dynamicField name="tags_de_*" type="text_de" indexed="true" stored="false" omitNorms="true"/>
-   <dynamicField name="ts_de_*" type="text_de" indexed="true" stored="true" multiValued="false" termVectors="true"/>
-   <dynamicField name="tm_de_*" type="text_de" indexed="true" stored="true" multiValued="true" termVectors="true"/>
-   <dynamicField name="tos_de_*" type="text_de" indexed="true" stored="true" multiValued="false" termVectors="true" omitNorms="true"/>
-   <dynamicField name="tom_de_*" type="text_de" indexed="true" stored="true" multiValued="true" termVectors="true" omitNorms="true"/>
--->
-</fields>
-=======
 
 <!-- An xml file always requires a single root element.
      We need multiple field, copyField and dynamicField entries.
@@ -53,5 +28,4 @@
        <dynamicField name="tom_de_*" type="text_de" indexed="true" stored="true" multiValued="true" termVectors="true" omitNorms="true"/>
     -->
   </xi:fallback>
-</xi:include>
->>>>>>> 965a6256
+</xi:include>